<<<<<<< HEAD
import { Router } from 'express';
import { authenticate, AuthRequest } from '../middleware/auth.middleware';
import { asyncHandler } from '../middleware/error.middleware';
import { BillsService } from '../services/bills.service';
import multer from 'multer';
import storageService from '../db/storage';
=======
import { Router, Request, Response } from 'express';
import { authenticate } from '../middleware/auth.middleware';
import { asyncHandler } from '../middleware/error.middleware';
import { BillService } from '../services';
import { createBillSchema, updateBillSchema, billFilterSchema } from '../validators';
import { ZodError } from 'zod';
>>>>>>> 38adbfbc

const router = Router();
const upload = multer();

// Get all bills
router.get(
  '/',
  authenticate,
<<<<<<< HEAD
  asyncHandler(async (req: AuthRequest, res) => {
    const { startDate, endDate, status } = req.query;
    const bills = await BillsService.getAllBills(req.user!.id, {
      startDate,
      endDate,
      status,
    });
    res.json(bills);
=======
  asyncHandler(async (req: Request, res: Response) => {
    try {
      const filters = billFilterSchema.parse(req.query);
      const bills = await BillService.getBills(req.user!.userId, filters);
      const stats = await BillService.getBillStats(req.user!.userId);

      res.json({
        success: true,
        data: bills,
        stats,
      });
    } catch (error) {
      if (error instanceof ZodError) {
        return res.status(400).json({ success: false, error: 'Invalid filters', details: error.errors });
      }
      throw error;
    }
>>>>>>> 38adbfbc
  })
);

// Get bill by ID
router.get(
  '/:id',
  authenticate,
<<<<<<< HEAD
  asyncHandler(async (req, res) => {
    const bill = await BillsService.getBillById(req.params.id);
    res.json(bill);
=======
  asyncHandler(async (req: Request, res: Response) => {
    const { id } = req.params;
    const bill = await BillService.getBillById(id, req.user!.userId);

    if (!bill) {
      return res.status(404).json({ success: false, error: 'Bill not found' });
    }

    res.json({ success: true, data: bill });
>>>>>>> 38adbfbc
  })
);

// Create bill
router.post(
  '/',
  authenticate,
<<<<<<< HEAD
  asyncHandler(async (req: AuthRequest, res) => {
    const bill = await BillsService.createBill(req.body, req.user!.id);
    res.status(201).json(bill);
=======
  asyncHandler(async (req: Request, res: Response) => {
    try {
      const billData = createBillSchema.parse(req.body);
      const bill = await BillService.createBill(billData, req.user!.userId);

      res.status(201).json({
        success: true,
        message: 'Bill created successfully',
        data: bill,
      });
    } catch (error) {
      if (error instanceof ZodError) {
        return res.status(400).json({ success: false, error: 'Validation failed', details: error.errors });
      }
      throw error;
    }
>>>>>>> 38adbfbc
  })
);

// Update bill
router.put(
  '/:id',
  authenticate,
<<<<<<< HEAD
  asyncHandler(async (req: AuthRequest, res) => {
    const bill = await BillsService.updateBill(req.params.id, req.body, req.user?.id);
    res.json(bill);
=======
  asyncHandler(async (req: Request, res: Response) => {
    try {
      const { id } = req.params;
      const billData = updateBillSchema.parse(req.body);
      const bill = await BillService.updateBill(id, billData, req.user!.userId);

      res.json({
        success: true,
        message: 'Bill updated successfully',
        data: bill,
      });
    } catch (error) {
      if (error instanceof ZodError) {
        return res.status(400).json({ success: false, error: 'Validation failed', details: error.errors });
      }
      throw error;
    }
>>>>>>> 38adbfbc
  })
);

// Delete bill
router.delete(
  '/:id',
  authenticate,
<<<<<<< HEAD
  asyncHandler(async (req, res) => {
    const result = await BillsService.deleteBill(req.params.id);
    res.json(result);
  })
);

// Get bill statistics
router.get(
  '/stats/summary',
  authenticate,
  asyncHandler(async (req: AuthRequest, res) => {
    const { startDate, endDate } = req.query;
    const stats = await BillsService.getBillStats(
      req.user!.id,
      startDate as string,
      endDate as string
    );
    res.json(stats);
  })
);

// Export bills (placeholder - implement with PDFKit/XLSX)
router.get(
  '/export/pdf',
  authenticate,
  asyncHandler(async (req, res) => {
    res.json({ message: 'PDF export - to be implemented' });
=======
  asyncHandler(async (req: Request, res: Response) => {
    const { id } = req.params;
    await BillService.deleteBill(id, req.user!.userId);

    res.json({
      success: true,
      message: 'Bill deleted successfully',
    });
>>>>>>> 38adbfbc
  })
);

// Get bill statistics
router.get(
<<<<<<< HEAD
  '/export/excel',
  authenticate,
  asyncHandler(async (req, res) => {
    res.json({ message: 'Excel export - to be implemented' });
  })
);


// Upload bill attachment
router.post(
  '/:id/upload',
  authenticate,
  upload.single('file'),
  asyncHandler(async (req, res) => {
    const billId = req.params.id;
    if (!req.file) {
      return res.status(400).json({ success: false, error: 'No file uploaded' });
    }
    try {
      const result = await storageService.uploadBillAttachment(
        billId,
        req.file.buffer,
        req.file.originalname
      );
      res.status(201).json({ success: true, ...result });
    } catch (error) {
      const errorMsg = error instanceof Error ? error.message : String(error);
      res.status(500).json({ success: false, error: errorMsg });
    }
=======
  '/stats/summary',
  authenticate,
  asyncHandler(async (req: Request, res: Response) => {
    const stats = await BillService.getBillStats(req.user!.userId);
    res.json({ success: true, data: stats });
>>>>>>> 38adbfbc
  })
);

export default router;<|MERGE_RESOLUTION|>--- conflicted
+++ resolved
@@ -1,18 +1,9 @@
-<<<<<<< HEAD
 import { Router } from 'express';
 import { authenticate, AuthRequest } from '../middleware/auth.middleware';
 import { asyncHandler } from '../middleware/error.middleware';
 import { BillsService } from '../services/bills.service';
 import multer from 'multer';
 import storageService from '../db/storage';
-=======
-import { Router, Request, Response } from 'express';
-import { authenticate } from '../middleware/auth.middleware';
-import { asyncHandler } from '../middleware/error.middleware';
-import { BillService } from '../services';
-import { createBillSchema, updateBillSchema, billFilterSchema } from '../validators';
-import { ZodError } from 'zod';
->>>>>>> 38adbfbc
 
 const router = Router();
 const upload = multer();
@@ -21,7 +12,6 @@
 router.get(
   '/',
   authenticate,
-<<<<<<< HEAD
   asyncHandler(async (req: AuthRequest, res) => {
     const { startDate, endDate, status } = req.query;
     const bills = await BillsService.getAllBills(req.user!.id, {
@@ -30,25 +20,6 @@
       status,
     });
     res.json(bills);
-=======
-  asyncHandler(async (req: Request, res: Response) => {
-    try {
-      const filters = billFilterSchema.parse(req.query);
-      const bills = await BillService.getBills(req.user!.userId, filters);
-      const stats = await BillService.getBillStats(req.user!.userId);
-
-      res.json({
-        success: true,
-        data: bills,
-        stats,
-      });
-    } catch (error) {
-      if (error instanceof ZodError) {
-        return res.status(400).json({ success: false, error: 'Invalid filters', details: error.errors });
-      }
-      throw error;
-    }
->>>>>>> 38adbfbc
   })
 );
 
@@ -56,21 +27,9 @@
 router.get(
   '/:id',
   authenticate,
-<<<<<<< HEAD
   asyncHandler(async (req, res) => {
     const bill = await BillsService.getBillById(req.params.id);
     res.json(bill);
-=======
-  asyncHandler(async (req: Request, res: Response) => {
-    const { id } = req.params;
-    const bill = await BillService.getBillById(id, req.user!.userId);
-
-    if (!bill) {
-      return res.status(404).json({ success: false, error: 'Bill not found' });
-    }
-
-    res.json({ success: true, data: bill });
->>>>>>> 38adbfbc
   })
 );
 
@@ -78,28 +37,9 @@
 router.post(
   '/',
   authenticate,
-<<<<<<< HEAD
   asyncHandler(async (req: AuthRequest, res) => {
     const bill = await BillsService.createBill(req.body, req.user!.id);
     res.status(201).json(bill);
-=======
-  asyncHandler(async (req: Request, res: Response) => {
-    try {
-      const billData = createBillSchema.parse(req.body);
-      const bill = await BillService.createBill(billData, req.user!.userId);
-
-      res.status(201).json({
-        success: true,
-        message: 'Bill created successfully',
-        data: bill,
-      });
-    } catch (error) {
-      if (error instanceof ZodError) {
-        return res.status(400).json({ success: false, error: 'Validation failed', details: error.errors });
-      }
-      throw error;
-    }
->>>>>>> 38adbfbc
   })
 );
 
@@ -107,29 +47,9 @@
 router.put(
   '/:id',
   authenticate,
-<<<<<<< HEAD
   asyncHandler(async (req: AuthRequest, res) => {
     const bill = await BillsService.updateBill(req.params.id, req.body, req.user?.id);
     res.json(bill);
-=======
-  asyncHandler(async (req: Request, res: Response) => {
-    try {
-      const { id } = req.params;
-      const billData = updateBillSchema.parse(req.body);
-      const bill = await BillService.updateBill(id, billData, req.user!.userId);
-
-      res.json({
-        success: true,
-        message: 'Bill updated successfully',
-        data: bill,
-      });
-    } catch (error) {
-      if (error instanceof ZodError) {
-        return res.status(400).json({ success: false, error: 'Validation failed', details: error.errors });
-      }
-      throw error;
-    }
->>>>>>> 38adbfbc
   })
 );
 
@@ -137,7 +57,6 @@
 router.delete(
   '/:id',
   authenticate,
-<<<<<<< HEAD
   asyncHandler(async (req, res) => {
     const result = await BillsService.deleteBill(req.params.id);
     res.json(result);
@@ -165,22 +84,11 @@
   authenticate,
   asyncHandler(async (req, res) => {
     res.json({ message: 'PDF export - to be implemented' });
-=======
-  asyncHandler(async (req: Request, res: Response) => {
-    const { id } = req.params;
-    await BillService.deleteBill(id, req.user!.userId);
-
-    res.json({
-      success: true,
-      message: 'Bill deleted successfully',
-    });
->>>>>>> 38adbfbc
   })
 );
 
 // Get bill statistics
 router.get(
-<<<<<<< HEAD
   '/export/excel',
   authenticate,
   asyncHandler(async (req, res) => {
@@ -210,13 +118,6 @@
       const errorMsg = error instanceof Error ? error.message : String(error);
       res.status(500).json({ success: false, error: errorMsg });
     }
-=======
-  '/stats/summary',
-  authenticate,
-  asyncHandler(async (req: Request, res: Response) => {
-    const stats = await BillService.getBillStats(req.user!.userId);
-    res.json({ success: true, data: stats });
->>>>>>> 38adbfbc
   })
 );
 
