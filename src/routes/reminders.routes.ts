--- conflicted
+++ resolved
@@ -1,14 +1,8 @@
 import { Router, Request, Response } from 'express';
 import { authenticate } from '../middleware/auth.middleware';
 import { asyncHandler } from '../middleware/error.middleware';
-<<<<<<< HEAD
 import { RemindersService } from '../services/reminders.service';
 import { AuthRequest } from '../middleware/auth.middleware';
-=======
-import { ReminderService } from '../services';
-import { createReminderSchema, updateReminderSchema } from '../validators';
-import { ZodError } from 'zod';
->>>>>>> 38adbfbc
 
 const router = Router();
 const remindersService = new RemindersService();
@@ -30,7 +24,6 @@
 router.get(
   '/',
   authenticate,
-<<<<<<< HEAD
   asyncHandler(async (req: AuthRequest, res) => {
     const { type, isActive, startDate, endDate } = req.query;
     
@@ -42,25 +35,6 @@
     });
     
     res.json(reminders);
-=======
-  asyncHandler(async (req: Request, res: Response) => {
-    try {
-      const filters = {
-        startDate: req.query.startDate as string,
-        endDate: req.query.endDate as string,
-        type: req.query.type as string,
-      };
-
-      const reminders = await ReminderService.getReminders(req.user!.userId, filters);
-
-      res.json({
-        success: true,
-        data: reminders,
-      });
-    } catch (error) {
-      throw error;
-    }
->>>>>>> 38adbfbc
   })
 );
 
@@ -68,29 +42,10 @@
 router.post(
   '/',
   authenticate,
-<<<<<<< HEAD
   isAdmin,
   asyncHandler(async (req: AuthRequest, res) => {
     const reminder = await remindersService.createReminder(req.body);
     res.status(201).json(reminder);
-=======
-  asyncHandler(async (req: Request, res: Response) => {
-    try {
-      const reminderData = createReminderSchema.parse(req.body);
-      const reminder = await ReminderService.createReminder(reminderData, req.user!.userId);
-
-      res.status(201).json({
-        success: true,
-        message: 'Reminder created successfully',
-        data: reminder,
-      });
-    } catch (error) {
-      if (error instanceof ZodError) {
-        return res.status(400).json({ success: false, error: 'Validation failed', details: error.errors });
-      }
-      throw error;
-    }
->>>>>>> 38adbfbc
   })
 );
 
@@ -98,21 +53,9 @@
 router.get(
   '/:id',
   authenticate,
-<<<<<<< HEAD
   asyncHandler(async (req: AuthRequest, res) => {
     const reminder = await remindersService.getReminderById(req.params.id);
     res.json(reminder);
-=======
-  asyncHandler(async (req: Request, res: Response) => {
-    const { id } = req.params;
-    const reminder = await ReminderService.getReminderById(id, req.user!.userId);
-
-    if (!reminder) {
-      return res.status(404).json({ success: false, error: 'Reminder not found' });
-    }
-
-    res.json({ success: true, data: reminder });
->>>>>>> 38adbfbc
   })
 );
 
@@ -120,30 +63,10 @@
 router.put(
   '/:id',
   authenticate,
-<<<<<<< HEAD
   isAdmin,
   asyncHandler(async (req: AuthRequest, res) => {
     const reminder = await remindersService.updateReminder(req.params.id, req.body);
     res.json(reminder);
-=======
-  asyncHandler(async (req: Request, res: Response) => {
-    try {
-      const { id } = req.params;
-      const reminderData = updateReminderSchema.parse(req.body);
-      const reminder = await ReminderService.updateReminder(id, reminderData, req.user!.userId);
-
-      res.json({
-        success: true,
-        message: 'Reminder updated successfully',
-        data: reminder,
-      });
-    } catch (error) {
-      if (error instanceof ZodError) {
-        return res.status(400).json({ success: false, error: 'Validation failed', details: error.errors });
-      }
-      throw error;
-    }
->>>>>>> 38adbfbc
   })
 );
 
@@ -151,52 +74,10 @@
 router.delete(
   '/:id',
   authenticate,
-<<<<<<< HEAD
   isAdmin,
   asyncHandler(async (req: AuthRequest, res) => {
     await remindersService.deleteReminder(req.params.id);
     res.json({ message: 'Reminder deleted successfully' });
-=======
-  asyncHandler(async (req: Request, res: Response) => {
-    const { id } = req.params;
-    await ReminderService.deleteReminder(id, req.user!.userId);
-
-    res.json({
-      success: true,
-      message: 'Reminder deleted successfully',
-    });
-  })
-);
-
-// Get upcoming reminders
-router.get(
-  '/upcoming/next-days',
-  authenticate,
-  asyncHandler(async (req: Request, res: Response) => {
-    const days = req.query.days ? parseInt(req.query.days as string) : 7;
-    const reminders = await ReminderService.getUpcomingReminders(days);
-
-    res.json({
-      success: true,
-      data: reminders,
-    });
-  })
-);
-
-// Mark reminder as sent
-router.put(
-  '/:id/mark-sent',
-  authenticate,
-  asyncHandler(async (req: Request, res: Response) => {
-    const { id } = req.params;
-    const reminder = await ReminderService.markReminderAsSent(id);
-
-    res.json({
-      success: true,
-      message: 'Reminder marked as sent',
-      data: reminder,
-    });
->>>>>>> 38adbfbc
   })
 );
 
