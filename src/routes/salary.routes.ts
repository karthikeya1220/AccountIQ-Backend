import { Router, Request, Response } from 'express';
import { authenticate } from '../middleware/auth.middleware';
import { asyncHandler } from '../middleware/error.middleware';
<<<<<<< HEAD
import { SalaryService } from '../services/salary.service';
import { AuthRequest } from '../middleware/auth.middleware';
=======
import { SalaryService } from '../services';
import { createSalarySchema, updateSalarySchema } from '../validators';
import { ZodError } from 'zod';
>>>>>>> 38adbfbc

const router = Router();
const salaryService = new SalaryService();

// Get employee salary history (must come before /:id to avoid route conflict)
router.get(
  '/employee/:employeeId',
  authenticate,
  asyncHandler(async (req: AuthRequest, res) => {
    const salaries = await salaryService.getEmployeeSalaryHistory(req.params.employeeId);
    res.json({
      success: true,
      data: salaries,
    });
  })
);

// Get all salaries
router.get(
  '/',
  authenticate,
<<<<<<< HEAD
  asyncHandler(async (req: AuthRequest, res) => {
    const { employeeId, month, status } = req.query;
    
    const salaries = await salaryService.getAllSalaries({
      employeeId: employeeId as string,
      month: month as string,
      status: status as string,
    });
    
    res.json({
      success: true,
      data: salaries,
    });
=======
  asyncHandler(async (req: Request, res: Response) => {
    try {
      const filters = {
        employeeId: req.query.employeeId as string,
        startDate: req.query.startDate as string,
        endDate: req.query.endDate as string,
        status: req.query.status as string,
      };

      const salaries = await SalaryService.getSalaries(filters);
      const stats = await SalaryService.getSalaryStats();

      res.json({
        success: true,
        data: salaries,
        stats,
      });
    } catch (error) {
      throw error;
    }
>>>>>>> 38adbfbc
  })
);

// Create salary
router.post(
  '/',
  authenticate,
<<<<<<< HEAD
  isAdmin,
  asyncHandler(async (req: AuthRequest, res) => {
    const salary = await salaryService.createSalary(req.body);
    res.status(201).json({
      success: true,
      data: salary,
    });
=======
  asyncHandler(async (req: Request, res: Response) => {
    try {
      const salaryData = createSalarySchema.parse(req.body);
      const salary = await SalaryService.createSalary(salaryData, req.user!.userId);

      res.status(201).json({
        success: true,
        message: 'Salary created successfully',
        data: salary,
      });
    } catch (error) {
      if (error instanceof ZodError) {
        return res.status(400).json({ success: false, error: 'Validation failed', details: error.errors });
      }
      throw error;
    }
>>>>>>> 38adbfbc
  })
);

// Get salary by ID
router.get(
  '/:id',
  authenticate,
<<<<<<< HEAD
  asyncHandler(async (req: AuthRequest, res) => {
    const salary = await salaryService.getSalaryById(req.params.id);
    res.json({
      success: true,
      data: salary,
    });
=======
  asyncHandler(async (req: Request, res: Response) => {
    const { id } = req.params;
    const salary = await SalaryService.getSalaryById(id);

    if (!salary) {
      return res.status(404).json({ success: false, error: 'Salary not found' });
    }

    res.json({ success: true, data: salary });
>>>>>>> 38adbfbc
  })
);

// Update salary
router.put(
  '/:id',
  authenticate,
<<<<<<< HEAD
  isAdmin,
  asyncHandler(async (req: AuthRequest, res) => {
    const salary = await salaryService.updateSalary(req.params.id, req.body);
    res.json({
      success: true,
      data: salary,
    });
=======
  asyncHandler(async (req: Request, res: Response) => {
    try {
      const { id } = req.params;
      const salaryData = updateSalarySchema.parse(req.body);
      const salary = await SalaryService.updateSalary(id, salaryData);

      res.json({
        success: true,
        message: 'Salary updated successfully',
        data: salary,
      });
    } catch (error) {
      if (error instanceof ZodError) {
        return res.status(400).json({ success: false, error: 'Validation failed', details: error.errors });
      }
      throw error;
    }
  })
);

// Delete salary
router.delete(
  '/:id',
  authenticate,
  asyncHandler(async (req: Request, res: Response) => {
    const { id } = req.params;
    await SalaryService.deleteSalary(id);

    res.json({
      success: true,
      message: 'Salary deleted successfully',
    });
  })
);

// Get employee salary history
router.get(
  '/employee/:employeeId',
  authenticate,
  asyncHandler(async (req: Request, res: Response) => {
    const { employeeId } = req.params;
    const salaries = await SalaryService.getSalaries({ employeeId });

    res.json({
      success: true,
      data: salaries,
    });
  })
);

// Get salary statistics
router.get(
  '/stats/summary',
  authenticate,
  asyncHandler(async (req: Request, res: Response) => {
    const stats = await SalaryService.getSalaryStats();
    res.json({ success: true, data: stats });
>>>>>>> 38adbfbc
  })
);

// Mark salary as paid
router.put(
  '/:id/mark-paid',
  authenticate,
<<<<<<< HEAD
  isAdmin,
  asyncHandler(async (req: AuthRequest, res) => {
    const salary = await salaryService.markAsPaid(req.params.id);
    res.json({
      success: true,
=======
  asyncHandler(async (req: Request, res: Response) => {
    const { id } = req.params;
    const salary = await SalaryService.updateSalary(id, {
      payment_status: 'paid',
      payment_date: new Date().toISOString(),
    });

    res.json({
      success: true,
      message: 'Salary marked as paid',
>>>>>>> 38adbfbc
      data: salary,
    });
  })
);

export default router;<|MERGE_RESOLUTION|>--- conflicted
+++ resolved
@@ -1,14 +1,8 @@
 import { Router, Request, Response } from 'express';
 import { authenticate } from '../middleware/auth.middleware';
 import { asyncHandler } from '../middleware/error.middleware';
-<<<<<<< HEAD
 import { SalaryService } from '../services/salary.service';
 import { AuthRequest } from '../middleware/auth.middleware';
-=======
-import { SalaryService } from '../services';
-import { createSalarySchema, updateSalarySchema } from '../validators';
-import { ZodError } from 'zod';
->>>>>>> 38adbfbc
 
 const router = Router();
 const salaryService = new SalaryService();
@@ -30,7 +24,6 @@
 router.get(
   '/',
   authenticate,
-<<<<<<< HEAD
   asyncHandler(async (req: AuthRequest, res) => {
     const { employeeId, month, status } = req.query;
     
@@ -44,28 +37,6 @@
       success: true,
       data: salaries,
     });
-=======
-  asyncHandler(async (req: Request, res: Response) => {
-    try {
-      const filters = {
-        employeeId: req.query.employeeId as string,
-        startDate: req.query.startDate as string,
-        endDate: req.query.endDate as string,
-        status: req.query.status as string,
-      };
-
-      const salaries = await SalaryService.getSalaries(filters);
-      const stats = await SalaryService.getSalaryStats();
-
-      res.json({
-        success: true,
-        data: salaries,
-        stats,
-      });
-    } catch (error) {
-      throw error;
-    }
->>>>>>> 38adbfbc
   })
 );
 
@@ -73,7 +44,6 @@
 router.post(
   '/',
   authenticate,
-<<<<<<< HEAD
   isAdmin,
   asyncHandler(async (req: AuthRequest, res) => {
     const salary = await salaryService.createSalary(req.body);
@@ -81,24 +51,6 @@
       success: true,
       data: salary,
     });
-=======
-  asyncHandler(async (req: Request, res: Response) => {
-    try {
-      const salaryData = createSalarySchema.parse(req.body);
-      const salary = await SalaryService.createSalary(salaryData, req.user!.userId);
-
-      res.status(201).json({
-        success: true,
-        message: 'Salary created successfully',
-        data: salary,
-      });
-    } catch (error) {
-      if (error instanceof ZodError) {
-        return res.status(400).json({ success: false, error: 'Validation failed', details: error.errors });
-      }
-      throw error;
-    }
->>>>>>> 38adbfbc
   })
 );
 
@@ -106,24 +58,12 @@
 router.get(
   '/:id',
   authenticate,
-<<<<<<< HEAD
   asyncHandler(async (req: AuthRequest, res) => {
     const salary = await salaryService.getSalaryById(req.params.id);
     res.json({
       success: true,
       data: salary,
     });
-=======
-  asyncHandler(async (req: Request, res: Response) => {
-    const { id } = req.params;
-    const salary = await SalaryService.getSalaryById(id);
-
-    if (!salary) {
-      return res.status(404).json({ success: false, error: 'Salary not found' });
-    }
-
-    res.json({ success: true, data: salary });
->>>>>>> 38adbfbc
   })
 );
 
@@ -131,7 +71,6 @@
 router.put(
   '/:id',
   authenticate,
-<<<<<<< HEAD
   isAdmin,
   asyncHandler(async (req: AuthRequest, res) => {
     const salary = await salaryService.updateSalary(req.params.id, req.body);
@@ -139,65 +78,6 @@
       success: true,
       data: salary,
     });
-=======
-  asyncHandler(async (req: Request, res: Response) => {
-    try {
-      const { id } = req.params;
-      const salaryData = updateSalarySchema.parse(req.body);
-      const salary = await SalaryService.updateSalary(id, salaryData);
-
-      res.json({
-        success: true,
-        message: 'Salary updated successfully',
-        data: salary,
-      });
-    } catch (error) {
-      if (error instanceof ZodError) {
-        return res.status(400).json({ success: false, error: 'Validation failed', details: error.errors });
-      }
-      throw error;
-    }
-  })
-);
-
-// Delete salary
-router.delete(
-  '/:id',
-  authenticate,
-  asyncHandler(async (req: Request, res: Response) => {
-    const { id } = req.params;
-    await SalaryService.deleteSalary(id);
-
-    res.json({
-      success: true,
-      message: 'Salary deleted successfully',
-    });
-  })
-);
-
-// Get employee salary history
-router.get(
-  '/employee/:employeeId',
-  authenticate,
-  asyncHandler(async (req: Request, res: Response) => {
-    const { employeeId } = req.params;
-    const salaries = await SalaryService.getSalaries({ employeeId });
-
-    res.json({
-      success: true,
-      data: salaries,
-    });
-  })
-);
-
-// Get salary statistics
-router.get(
-  '/stats/summary',
-  authenticate,
-  asyncHandler(async (req: Request, res: Response) => {
-    const stats = await SalaryService.getSalaryStats();
-    res.json({ success: true, data: stats });
->>>>>>> 38adbfbc
   })
 );
 
@@ -205,24 +85,11 @@
 router.put(
   '/:id/mark-paid',
   authenticate,
-<<<<<<< HEAD
   isAdmin,
   asyncHandler(async (req: AuthRequest, res) => {
     const salary = await salaryService.markAsPaid(req.params.id);
     res.json({
       success: true,
-=======
-  asyncHandler(async (req: Request, res: Response) => {
-    const { id } = req.params;
-    const salary = await SalaryService.updateSalary(id, {
-      payment_status: 'paid',
-      payment_date: new Date().toISOString(),
-    });
-
-    res.json({
-      success: true,
-      message: 'Salary marked as paid',
->>>>>>> 38adbfbc
       data: salary,
     });
   })
