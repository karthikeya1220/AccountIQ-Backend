--- conflicted
+++ resolved
@@ -1,15 +1,8 @@
 import { Router, Request, Response } from 'express';
-<<<<<<< HEAD
 import { authenticate, isAdmin, AuthRequest } from '../middleware/auth.middleware';
 import { asyncHandler } from '../middleware/error.middleware';
 import { CardsService } from '../services/cards.service';
 import { createCardSchema } from '../validators';
-=======
-import { authenticate } from '../middleware/auth.middleware';
-import { asyncHandler } from '../middleware/error.middleware';
-import { CardService } from '../services';
-import { createCardSchema, updateCardSchema } from '../validators';
->>>>>>> 38adbfbc
 import { ZodError } from 'zod';
 
 const router = Router();
@@ -18,15 +11,9 @@
 router.get(
   '/',
   authenticate,
-<<<<<<< HEAD
   asyncHandler(async (req: AuthRequest, res: Response) => {
     const cards = await CardsService.getActiveCards();
     const stats = await CardsService.getCardStats();
-=======
-  asyncHandler(async (req: Request, res: Response) => {
-    const cards = await CardService.getCards(req.user!.userId);
-    const stats = await CardService.getCardStats(req.user!.userId);
->>>>>>> 38adbfbc
 
     res.json({
       success: true,
@@ -40,15 +27,9 @@
 router.get(
   '/:id',
   authenticate,
-<<<<<<< HEAD
   asyncHandler(async (req: AuthRequest, res: Response) => {
     const { id } = req.params;
     const card = await CardsService.getCardById(id);
-=======
-  asyncHandler(async (req: Request, res: Response) => {
-    const { id } = req.params;
-    const card = await CardService.getCardById(id, req.user!.userId);
->>>>>>> 38adbfbc
 
     if (!card) {
       return res.status(404).json({ success: false, error: 'Card not found' });
@@ -62,7 +43,6 @@
 router.post(
   '/',
   authenticate,
-<<<<<<< HEAD
   asyncHandler(async (req: AuthRequest, res: Response) => {
     try {
       const cardData = createCardSchema.parse(req.body);
@@ -76,12 +56,6 @@
         balance: 0,
         isActive: true,
       });
-=======
-  asyncHandler(async (req: Request, res: Response) => {
-    try {
-      const cardData = createCardSchema.parse(req.body);
-      const card = await CardService.createCard(cardData, req.user!.userId);
->>>>>>> 38adbfbc
 
       res.status(201).json({
         success: true,
@@ -101,7 +75,6 @@
 router.put(
   '/:id',
   authenticate,
-<<<<<<< HEAD
   asyncHandler(async (req: AuthRequest, res: Response) => {
     try {
       const { id } = req.params;
@@ -115,13 +88,6 @@
         cardLimit: cardData.card_limit,
         isActive: cardData.is_active,
       });
-=======
-  asyncHandler(async (req: Request, res: Response) => {
-    try {
-      const { id } = req.params;
-      const cardData = updateCardSchema.parse(req.body);
-      const card = await CardService.updateCard(id, cardData, req.user!.userId);
->>>>>>> 38adbfbc
 
       res.json({
         success: true,
@@ -141,7 +107,6 @@
 router.delete(
   '/:id',
   authenticate,
-<<<<<<< HEAD
   asyncHandler(async (req: AuthRequest, res: Response) => {
     const { id } = req.params;
     await CardsService.deleteCard(id);
@@ -152,11 +117,6 @@
     });
   })
 );
-=======
-  asyncHandler(async (req: Request, res: Response) => {
-    const { id } = req.params;
-    await CardService.deleteCard(id, req.user!.userId);
->>>>>>> 38adbfbc
 
     res.json({
       success: true,
