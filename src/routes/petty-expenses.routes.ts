--- conflicted
+++ resolved
@@ -1,14 +1,8 @@
 import { Router, Request, Response } from 'express';
 import { authenticate } from '../middleware/auth.middleware';
 import { asyncHandler } from '../middleware/error.middleware';
-<<<<<<< HEAD
 import { PettyExpensesService } from '../services/petty-expenses.service';
 import { AuthRequest } from '../middleware/auth.middleware';
-=======
-import { PettyExpenseService } from '../services';
-import { createPettyExpenseSchema, updatePettyExpenseSchema } from '../validators';
-import { ZodError } from 'zod';
->>>>>>> 38adbfbc
 
 const router = Router();
 const pettyExpensesService = new PettyExpensesService();
@@ -38,7 +32,6 @@
 router.get(
   '/',
   authenticate,
-<<<<<<< HEAD
   asyncHandler(async (req: AuthRequest, res) => {
     const { startDate, endDate, categoryId } = req.query;
     
@@ -53,28 +46,6 @@
       success: true,
       data: expenses,
     });
-=======
-  asyncHandler(async (req: Request, res: Response) => {
-    try {
-      const filters = {
-        startDate: req.query.startDate as string,
-        endDate: req.query.endDate as string,
-        isApproved: req.query.isApproved === 'true' ? true : req.query.isApproved === 'false' ? false : undefined,
-        category: req.query.category as string,
-      };
-
-      const expenses = await PettyExpenseService.getExpenses(req.user!.userId, filters);
-      const stats = await PettyExpenseService.getExpenseStats(req.user!.userId);
-
-      res.json({
-        success: true,
-        data: expenses,
-        stats,
-      });
-    } catch (error) {
-      throw error;
-    }
->>>>>>> 38adbfbc
   })
 );
 
@@ -82,7 +53,6 @@
 router.post(
   '/',
   authenticate,
-<<<<<<< HEAD
   asyncHandler(async (req: AuthRequest, res) => {
     if (!req.user?.id) {
       return res.status(401).json({ error: 'User not authenticated' });
@@ -97,24 +67,6 @@
       success: true,
       data: expense,
     });
-=======
-  asyncHandler(async (req: Request, res: Response) => {
-    try {
-      const expenseData = createPettyExpenseSchema.parse(req.body);
-      const expense = await PettyExpenseService.createExpense(expenseData, req.user!.userId);
-
-      res.status(201).json({
-        success: true,
-        message: 'Petty expense created successfully',
-        data: expense,
-      });
-    } catch (error) {
-      if (error instanceof ZodError) {
-        return res.status(400).json({ success: false, error: 'Validation failed', details: error.errors });
-      }
-      throw error;
-    }
->>>>>>> 38adbfbc
   })
 );
 
@@ -122,24 +74,12 @@
 router.get(
   '/:id',
   authenticate,
-<<<<<<< HEAD
   asyncHandler(async (req: AuthRequest, res) => {
     const expense = await pettyExpensesService.getExpenseById(req.params.id);
     res.json({
       success: true,
       data: expense,
     });
-=======
-  asyncHandler(async (req: Request, res: Response) => {
-    const { id } = req.params;
-    const expense = await PettyExpenseService.getExpenseById(id, req.user!.userId);
-
-    if (!expense) {
-      return res.status(404).json({ success: false, error: 'Expense not found' });
-    }
-
-    res.json({ success: true, data: expense });
->>>>>>> 38adbfbc
   })
 );
 
@@ -147,7 +87,6 @@
 router.put(
   '/:id',
   authenticate,
-<<<<<<< HEAD
   asyncHandler(async (req: AuthRequest, res) => {
     const expense = await pettyExpensesService.updateExpense(
       req.params.id,
@@ -157,25 +96,6 @@
       success: true,
       data: expense,
     });
-=======
-  asyncHandler(async (req: Request, res: Response) => {
-    try {
-      const { id } = req.params;
-      const expenseData = updatePettyExpenseSchema.parse(req.body);
-      const expense = await PettyExpenseService.updateExpense(id, expenseData, req.user!.userId);
-
-      res.json({
-        success: true,
-        message: 'Petty expense updated successfully',
-        data: expense,
-      });
-    } catch (error) {
-      if (error instanceof ZodError) {
-        return res.status(400).json({ success: false, error: 'Validation failed', details: error.errors });
-      }
-      throw error;
-    }
->>>>>>> 38adbfbc
   })
 );
 
@@ -183,61 +103,12 @@
 router.delete(
   '/:id',
   authenticate,
-<<<<<<< HEAD
   asyncHandler(async (req: AuthRequest, res) => {
     await pettyExpensesService.deleteExpense(req.params.id);
-=======
-  asyncHandler(async (req: Request, res: Response) => {
-    const { id } = req.params;
-    await PettyExpenseService.deleteExpense(id, req.user!.userId);
-
->>>>>>> 38adbfbc
     res.json({
       success: true,
       message: 'Petty expense deleted successfully',
     });
-<<<<<<< HEAD
-=======
-  })
-);
-
-// Get expense statistics
-router.get(
-  '/stats/summary',
-  authenticate,
-  asyncHandler(async (req: Request, res: Response) => {
-    const stats = await PettyExpenseService.getExpenseStats(req.user!.userId);
-    res.json({ success: true, data: stats });
-  })
-);
-
-// Get monthly summary
-router.get(
-  '/summary/monthly',
-  authenticate,
-  asyncHandler(async (req: Request, res: Response) => {
-    const year = req.query.year ? parseInt(req.query.year as string) : new Date().getFullYear();
-    const month = req.query.month ? parseInt(req.query.month as string) : new Date().getMonth();
-
-    const startDate = new Date(year, month, 1).toISOString().split('T')[0];
-    const endDate = new Date(year, month + 1, 0).toISOString().split('T')[0];
-
-    const expenses = await PettyExpenseService.getExpenses(req.user!.userId, {
-      startDate,
-      endDate,
-    });
-
-    const total = expenses.reduce((sum, e) => sum + (e.amount || 0), 0);
-
-    res.json({
-      success: true,
-      data: {
-        expenses,
-        total,
-        month: `${year}-${String(month + 1).padStart(2, '0')}`,
-      },
-    });
->>>>>>> 38adbfbc
   })
 );
 
